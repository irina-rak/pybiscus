# Pybiscus: a flexible Federated Learning Framework

## Get started

Pybiscus is a simple tool to perform Federated Learning on various models and datasets. 
It aims at automated as much as possible the FL pipeline, and allows to add virtually any kind of dataset and model.

Pybiscus is built on top of Flower, a mature Federated Learning framework; Typer (script and CLI parts) and Lightning/Fabric for all the Machine Learning machinery.

<<<<<<< HEAD
You can simply test Pybiscus by dowmloading the latest wheel available and install it.
=======
You can simply test Pybiscus by downloading the latest wheel available and install it.
>>>>>>> 1f5c83e8

## Documentation

Documentation is available at [docs](docs/).

<<<<<<< HEAD
<!-- You can use [GitHub pages](https://guides.github.com/features/pages/) to create your documentation.

See an example here : https://github.com/ThalesGroup/ThalesGroup.github.io

**Please also add the documentation URL into the About section (Website field)** -->

=======
>>>>>>> 1f5c83e8
## Contributing

If you are interested in contributing to the Pybiscus project, start by reading the [Contributing guide](/CONTRIBUTING.md).

## License

The License is Apache 2.0. You can find all the relevant information here [LICENSE](/LICENSE.md)

<!-- The chosen license in accordance with legal department must be defined into an explicit [LICENSE](https://github.com/ThalesGroup/template-project/blob/master/LICENSE) file at the root of the repository
You can also link this file in this README section. --><|MERGE_RESOLUTION|>--- conflicted
+++ resolved
@@ -7,25 +7,12 @@
 
 Pybiscus is built on top of Flower, a mature Federated Learning framework; Typer (script and CLI parts) and Lightning/Fabric for all the Machine Learning machinery.
 
-<<<<<<< HEAD
-You can simply test Pybiscus by dowmloading the latest wheel available and install it.
-=======
 You can simply test Pybiscus by downloading the latest wheel available and install it.
->>>>>>> 1f5c83e8
 
 ## Documentation
 
 Documentation is available at [docs](docs/).
 
-<<<<<<< HEAD
-<!-- You can use [GitHub pages](https://guides.github.com/features/pages/) to create your documentation.
-
-See an example here : https://github.com/ThalesGroup/ThalesGroup.github.io
-
-**Please also add the documentation URL into the About section (Website field)** -->
-
-=======
->>>>>>> 1f5c83e8
 ## Contributing
 
 If you are interested in contributing to the Pybiscus project, start by reading the [Contributing guide](/CONTRIBUTING.md).
